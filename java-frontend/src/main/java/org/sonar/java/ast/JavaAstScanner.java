--- conflicted
+++ resolved
@@ -46,22 +46,13 @@
     this.sonarComponents = sonarComponents;
   }
 
-<<<<<<< HEAD
-  public void scan(Iterable<InputFile> inputFiles) {
+  public void scan(Iterable<? extends InputFile> inputFiles) {
     final String version;
     if (visitor.getJavaVersion() == null || visitor.getJavaVersion().asInt() < 0) {
       version = /* default */ JParser.MAXIMUM_SUPPORTED_JAVA_VERSION;
     } else {
       version = Integer.toString(visitor.getJavaVersion().asInt());
     }
-=======
-  public void scan(Iterable<? extends InputFile> inputFiles) {
-    ProgressReport progressReport = new ProgressReport("Report about progress of Java AST analyzer", TimeUnit.SECONDS.toMillis(10));
-    progressReport.start(Iterables.transform(inputFiles, InputFile::toString));
-
-    boolean successfullyCompleted = false;
-    boolean cancelled = false;
->>>>>>> 6e10bc0c
     try {
       JParser.parse(
         version,
